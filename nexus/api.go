// Package nexus provides client and server implementations of the Nexus [HTTP API]
//
// [HTTP API]: https://github.com/nexus-rpc/api
package nexus

import (
	"context"
	"encoding/json"
	"errors"
	"fmt"
	"mime"
	"net/http"
	"net/url"
	"regexp"
	"strconv"
	"strings"
	"time"
)

// Package version.
const version = "v0.0.12"

const (
	// Nexus specific headers.
<<<<<<< HEAD
	headerOperationState     = "Nexus-Operation-State"
	headerRequestID          = "Nexus-Request-Id"
	headerLink               = "Nexus-Link"
	headerOperationStartTime = "Nexus-Operation-Start-Time"
	// HeaderOperationID is the unique ID returned by the StartOperation response for async operations.
	// Must be set on callback headers to support completing operations before the start response is received.
	HeaderOperationID = "Nexus-Operation-Id"
=======
	headerOperationState = "nexus-operation-state"
	headerOperationID    = "nexus-operation-id"
	headerRequestID      = "nexus-request-id"
	headerLink           = "nexus-link"
>>>>>>> 8edd3bd6

	// HeaderRequestTimeout is the total time to complete a Nexus HTTP request.
	HeaderRequestTimeout = "request-timeout"
	// HeaderOperationTimeout is the total time to complete a Nexus operation.
	// Unlike HeaderRequestTimeout, this applies to the whole operation, not just a single HTTP request.
	HeaderOperationTimeout = "operation-timeout"
)

const contentTypeJSON = "application/json"

// Query param for passing a callback URL.
const (
	queryCallbackURL = "callback"
	// Query param for passing wait duration.
	queryWait = "wait"
)

const (
	statusOperationRunning = http.StatusPreconditionFailed
	// HTTP status code for failed operation responses.
	statusOperationFailed = http.StatusFailedDependency
	StatusUpstreamTimeout = 520
)

// A Failure represents failed handler invocations as well as `failed` or `canceled` operation results.
type Failure struct {
	// A simple text message.
	Message string `json:"message"`
	// A key-value mapping for additional context. Useful for decoding the 'details' field, if needed.
	Metadata map[string]string `json:"metadata,omitempty"`
	// Additional JSON serializable structured data.
	Details json.RawMessage `json:"details,omitempty"`
}

// UnsuccessfulOperationError represents "failed" and "canceled" operation results.
type UnsuccessfulOperationError struct {
	State   OperationState
	Failure Failure
}

// Error implements the error interface.
func (e *UnsuccessfulOperationError) Error() string {
	if e.Failure.Message != "" {
		return fmt.Sprintf("operation %s: %s", e.State, e.Failure.Message)
	}
	return fmt.Sprintf("operation %s", e.State)
}

// ErrOperationStillRunning indicates that an operation is still running while trying to get its result.
var ErrOperationStillRunning = errors.New("operation still running")

// OperationInfo conveys information about an operation.
type OperationInfo struct {
	// ID of the operation.
	ID string `json:"id"`
	// State of the operation.
	State OperationState `json:"state"`
}

// OperationState represents the variable states of an operation.
type OperationState string

const (
	// "running" operation state. Indicates an operation is started and not yet completed.
	OperationStateRunning OperationState = "running"
	// "succeeded" operation state. Indicates an operation completed successfully.
	OperationStateSucceeded OperationState = "succeeded"
	// "failed" operation state. Indicates an operation completed as failed.
	OperationStateFailed OperationState = "failed"
	// "canceled" operation state. Indicates an operation completed as canceled.
	OperationStateCanceled OperationState = "canceled"
)

// isMediaTypeJSON returns true if the given content type's media type is application/json.
func isMediaTypeJSON(contentType string) bool {
	if contentType == "" {
		return false
	}
	mediaType, _, err := mime.ParseMediaType(contentType)
	return err == nil && mediaType == "application/json"
}

// isMediaTypeOctetStream returns true if the given content type's media type is application/octet-stream.
func isMediaTypeOctetStream(contentType string) bool {
	if contentType == "" {
		return false
	}
	mediaType, _, err := mime.ParseMediaType(contentType)
	return err == nil && mediaType == "application/octet-stream"
}

// Header is a mapping of string to string.
// It is used throughout the framework to transmit metadata.
// The keys should be in lower case form.
type Header map[string]string

// Get is a case-insensitive key lookup from the header map.
func (h Header) Get(k string) string {
	return h[strings.ToLower(k)]
}

// Set sets the header key to the given value transforming the key to its lower case form.
func (h Header) Set(k, v string) {
	h[strings.ToLower(k)] = v
}

func prefixStrippedHTTPHeaderToNexusHeader(httpHeader http.Header, prefix string) Header {
	header := Header{}
	for k, v := range httpHeader {
		lowerK := strings.ToLower(k)
		if strings.HasPrefix(lowerK, prefix) {
			// Nexus headers can only have single values, ignore multiple values.
			header[lowerK[len(prefix):]] = v[0]
		}
	}
	return header
}

func addContentHeaderToHTTPHeader(nexusHeader Header, httpHeader http.Header) http.Header {
	for k, v := range nexusHeader {
		httpHeader.Set("Content-"+k, v)
	}
	return httpHeader
}

func addCallbackHeaderToHTTPHeader(nexusHeader Header, httpHeader http.Header) http.Header {
	for k, v := range nexusHeader {
		httpHeader.Set("Nexus-Callback-"+k, v)
	}
	return httpHeader
}

func addLinksToHTTPHeader(links []Link, httpHeader http.Header) error {
	for _, link := range links {
		encodedLink, err := encodeLink(link)
		if err != nil {
			return err
		}
		httpHeader.Add(headerLink, encodedLink)
	}
	return nil
}

func getLinksFromHeader(httpHeader http.Header) ([]Link, error) {
	var links []Link
	headerValues := httpHeader.Values(headerLink)
	if len(headerValues) == 0 {
		return nil, nil
	}
	for _, encodedLink := range strings.Split(strings.Join(headerValues, ","), ",") {
		link, err := decodeLink(encodedLink)
		if err != nil {
			return nil, err
		}
		links = append(links, link)
	}
	return links, nil
}

func httpHeaderToNexusHeader(httpHeader http.Header, excludePrefixes ...string) Header {
	header := Header{}
headerLoop:
	for k, v := range httpHeader {
		lowerK := strings.ToLower(k)
		for _, prefix := range excludePrefixes {
			if strings.HasPrefix(lowerK, prefix) {
				continue headerLoop
			}
		}
		// Nexus headers can only have single values, ignore multiple values.
		header[lowerK] = v[0]
	}
	return header
}

func addNexusHeaderToHTTPHeader(nexusHeader Header, httpHeader http.Header) http.Header {
	for k, v := range nexusHeader {
		httpHeader.Set(k, v)
	}
	return httpHeader
}

func addContextTimeoutToHTTPHeader(ctx context.Context, httpHeader http.Header) http.Header {
	deadline, ok := ctx.Deadline()
	if !ok {
		return httpHeader
	}
	httpHeader.Set(HeaderRequestTimeout, formatDuration(time.Until(deadline)))
	return httpHeader
}

// Link contains an URL and a Type that can be used to decode the URL.
// Links can contain any arbitrary information as a percent-encoded URL.
// It can be used to pass information about the caller to the handler, or vice-versa.
type Link struct {
	// URL information about the link.
	// It must be URL percent-encoded.
	URL *url.URL
	// Type can describe an actual data type for decoding the URL.
	// Valid chars: alphanumeric, '_', '.', '/'
	Type string
}

const linkTypeKey = "type"

// decodeLink encodes the link to Nexus-Link header value.
// It follows the same format of HTTP Link header: https://developer.mozilla.org/en-US/docs/Web/HTTP/Headers/Link
func encodeLink(link Link) (string, error) {
	if err := validateLinkURL(link.URL); err != nil {
		return "", fmt.Errorf("failed to encode link: %w", err)
	}
	if err := validateLinkType(link.Type); err != nil {
		return "", fmt.Errorf("failed to encode link: %w", err)
	}
	return fmt.Sprintf(`<%s>; %s="%s"`, link.URL.String(), linkTypeKey, link.Type), nil
}

// decodeLink decodes the Nexus-Link header values.
// It must have the same format of HTTP Link header: https://developer.mozilla.org/en-US/docs/Web/HTTP/Headers/Link
func decodeLink(encodedLink string) (Link, error) {
	var link Link
	encodedLink = strings.TrimSpace(encodedLink)
	if len(encodedLink) == 0 {
		return link, fmt.Errorf("failed to parse link header: value is empty")
	}

	if encodedLink[0] != '<' {
		return link, fmt.Errorf("failed to parse link header: invalid format: %s", encodedLink)
	}
	urlEnd := strings.Index(encodedLink, ">")
	if urlEnd == -1 {
		return link, fmt.Errorf("failed to parse link header: invalid format: %s", encodedLink)
	}
	urlStr := strings.TrimSpace(encodedLink[1:urlEnd])
	if len(urlStr) == 0 {
		return link, fmt.Errorf("failed to parse link header: url is empty")
	}
	u, err := url.Parse(urlStr)
	if err != nil {
		return link, fmt.Errorf("failed to parse link header: invalid url: %s", urlStr)
	}
	if err := validateLinkURL(u); err != nil {
		return link, fmt.Errorf("failed to parse link header: %w", err)
	}
	link.URL = u

	params := strings.Split(encodedLink[urlEnd+1:], ";")
	// must contain at least one semi-colon, and first param must be empty since
	// it corresponds to the url part parsed above.
	if len(params) < 2 {
		return link, fmt.Errorf("failed to parse link header: invalid format: %s", encodedLink)
	}
	if strings.TrimSpace(params[0]) != "" {
		return link, fmt.Errorf("failed to parse link header: invalid format: %s", encodedLink)
	}

	typeKeyFound := false
	for _, param := range params[1:] {
		param = strings.TrimSpace(param)
		if len(param) == 0 {
			return link, fmt.Errorf("failed to parse link header: parameter is empty: %s", encodedLink)
		}
		kv := strings.SplitN(param, "=", 2)
		if len(kv) != 2 {
			return link, fmt.Errorf("failed to parse link header: invalid parameter format: %s", param)
		}
		key := strings.TrimSpace(kv[0])
		val := strings.TrimSpace(kv[1])
		if strings.HasPrefix(val, `"`) != strings.HasSuffix(val, `"`) {
			return link, fmt.Errorf(
				"failed to parse link header: parameter value missing double-quote: %s",
				param,
			)
		}
		if strings.HasPrefix(val, `"`) {
			val = val[1 : len(val)-1]
		}
		if key == linkTypeKey {
			if err := validateLinkType(val); err != nil {
				return link, fmt.Errorf("failed to parse link header: %w", err)
			}
			link.Type = val
			typeKeyFound = true
		}
	}
	if !typeKeyFound {
		return link, fmt.Errorf(
			"failed to parse link header: %q key not found: %s",
			linkTypeKey,
			encodedLink,
		)
	}

	return link, nil
}

func validateLinkURL(value *url.URL) error {
	if value == nil || value.String() == "" {
		return fmt.Errorf("url is empty")
	}
	_, err := url.ParseQuery(value.RawQuery)
	if err != nil {
		return fmt.Errorf("url query not percent-encoded: %s", value)
	}
	return nil
}

func validateLinkType(value string) error {
	if len(value) == 0 {
		return fmt.Errorf("link type is empty")
	}
	for _, c := range value {
		if !(c >= 'a' && c <= 'z') && !(c >= 'A' && c <= 'Z') && !(c >= '0' && c <= '9') && c != '_' && c != '.' && c != '/' {
			return fmt.Errorf("link type contains invalid char (valid chars: alphanumeric, '_', '.', '/')")
		}
	}
	return nil
}

var durationRegexp = regexp.MustCompile(`^(\d+(?:\.\d+)?)(ms|s|m)$`)

func parseDuration(value string) (time.Duration, error) {
	m := durationRegexp.FindStringSubmatch(value)
	if len(m) == 0 {
		return 0, fmt.Errorf("invalid duration: %q", value)
	}
	v, err := strconv.ParseFloat(m[1], 64)
	if err != nil {
		return 0, err
	}

	switch m[2] {
	case "ms":
		return time.Millisecond * time.Duration(v), nil
	case "s":
		return time.Millisecond * time.Duration(v*1e3), nil
	case "m":
		return time.Millisecond * time.Duration(v*1e3*60), nil
	}
	panic("unreachable")
}

// formatDuration converts a duration into a string representation in millisecond resolution.
func formatDuration(d time.Duration) string {
	return strconv.FormatInt(d.Milliseconds(), 10) + "ms"
}<|MERGE_RESOLUTION|>--- conflicted
+++ resolved
@@ -22,20 +22,13 @@
 
 const (
 	// Nexus specific headers.
-<<<<<<< HEAD
-	headerOperationState     = "Nexus-Operation-State"
-	headerRequestID          = "Nexus-Request-Id"
-	headerLink               = "Nexus-Link"
-	headerOperationStartTime = "Nexus-Operation-Start-Time"
+	headerOperationState     = "nexus-operation-state"
+	headerRequestID          = "nexus-request-id"
+	headerLink               = "nexus-link"
+	headerOperationStartTime = "nexus-operation-start-time"
 	// HeaderOperationID is the unique ID returned by the StartOperation response for async operations.
 	// Must be set on callback headers to support completing operations before the start response is received.
-	HeaderOperationID = "Nexus-Operation-Id"
-=======
-	headerOperationState = "nexus-operation-state"
-	headerOperationID    = "nexus-operation-id"
-	headerRequestID      = "nexus-request-id"
-	headerLink           = "nexus-link"
->>>>>>> 8edd3bd6
+	HeaderOperationID = "nexus-operation-id"
 
 	// HeaderRequestTimeout is the total time to complete a Nexus HTTP request.
 	HeaderRequestTimeout = "request-timeout"
